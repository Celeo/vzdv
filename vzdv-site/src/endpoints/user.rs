--- conflicted
+++ resolved
@@ -2,11 +2,7 @@
 
 use crate::{
     discord, flashed_messages,
-<<<<<<< HEAD
-    shared::{AppError, AppState, UserInfo, SESSION_USER_INFO_KEY},
-=======
-    shared::{record_log, strip_some_tags, AppError, AppState, UserInfo, SESSION_USER_INFO_KEY},
->>>>>>> 169a69ab
+    shared::{record_log, AppError, AppState, UserInfo, SESSION_USER_INFO_KEY},
 };
 use axum::{
     extract::{Query, State},
@@ -14,76 +10,11 @@
     routing::get,
     Router,
 };
-<<<<<<< HEAD
-use log::{debug, info, warn};
-=======
-use chrono::NaiveDateTime;
 use log::{debug, warn};
->>>>>>> 169a69ab
 use minijinja::context;
-use std::{
-    collections::{HashMap, HashSet},
-    sync::Arc,
-};
+use std::{collections::HashMap, sync::Arc};
 use tower_sessions::Session;
-<<<<<<< HEAD
 use vzdv::sql::{self, Controller};
-=======
-use vzdv::{
-    sql::{self, Controller},
-    vatusa::{self, get_multiple_controller_names, TrainingRecord},
-};
-
-/// Retrieve and show the user their training records from VATUSA.
-async fn page_training_notes(
-    State(state): State<Arc<AppState>>,
-    session: Session,
-) -> Result<Response, AppError> {
-    let user_info: Option<UserInfo> = session.get(SESSION_USER_INFO_KEY).await?;
-    let user_info = match user_info {
-        Some(info) => info,
-        None => return Ok(Redirect::to("/").into_response()),
-    };
-    let all_training_records =
-        vatusa::get_training_records(user_info.cid, &state.config.vatsim.vatusa_api_key)
-            .await
-            .map_err(|e| {
-                AppError::GenericFallback("getting VATUSA training records by controller", e)
-            })?;
-    let mut training_records: Vec<_> = all_training_records
-        .iter()
-        .filter(|record| record.facility_id == "ZDV")
-        .map(|record| {
-            let record = record.clone();
-            TrainingRecord {
-                notes: strip_some_tags(&record.notes).replace("\n", "<br>"),
-                ..record
-            }
-        })
-        .collect();
-
-    // sort by session_date in descending order (newest first)
-    training_records.sort_by(|a, b| {
-        let date_a = NaiveDateTime::parse_from_str(&a.session_date, "%Y-%m-%d %H:%M:%S")
-            .unwrap_or_else(|_| NaiveDateTime::default());
-        let date_b = NaiveDateTime::parse_from_str(&b.session_date, "%Y-%m-%d %H:%M:%S")
-            .unwrap_or_else(|_| NaiveDateTime::default());
-        date_b.cmp(&date_a) // sort newest first
-    });
-    let instructor_cids: Vec<u32> = training_records
-        .iter()
-        .map(|record| record.instructor_id)
-        .collect::<HashSet<u32>>()
-        .iter()
-        .copied()
-        .collect();
-    let instructors = get_multiple_controller_names(&instructor_cids).await;
-
-    let template = state.templates.get_template("user/training_notes.jinja")?;
-    let rendered = template.render(context! { user_info, training_records, instructors })?;
-    Ok(Html(rendered).into_response())
-}
->>>>>>> 169a69ab
 
 /// Show the user a link to the Discord server, as well as provide
 /// the start of the Discord OAuth flow for account linking.
